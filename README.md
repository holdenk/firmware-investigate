# firmware-investigate

A toolkit for investigating and reverse-engineering firmware and update tooling for Sena and Cardo motorcycle headsets.

## Overview

This repository provides a reproducible scaffold to support reverse engineering of firmware update programs and installers for motorcycle communication headset manufacturers, starting with Sena and Cardo. The toolkit is designed to be expandable for additional vendors.

## Features

- **Automated firmware downloader**: Downloads vendor firmware update programs/installers only if not already present
- **USB Gadget Device Faker**: Creates fake USB devices for Sena and Cardo to test firmware updaters (Linux only, requires root)
- **Multi-platform support**: Supports both Windows and macOS updater downloads
- **Multi-vendor support**: Currently supports Sena and Cardo, with architecture to easily add more
- **Strings analysis**: Extracts strings from binary files for reverse engineering
- **Network traffic interception**: Uses mitmproxy to capture and analyze firmware update traffic
- **Wine integration**: Runs Windows updaters on Linux/macOS with proxy configuration
- **USB device passthrough**: Configures USB device support for Sena and Cardo headsets
- **End-to-end workflow**: Single command to orchestrate the complete investigation process
- **Python toolchain**: Clean Python package structure with `tox` for testing and linting
- **CI/CD**: Automated GitHub Actions workflows for continuous integration
- **Reproducible**: All downloads go to a `working/` directory that's git-ignored

## Installation

### Using uv (recommended)

[uv](https://github.com/astral-sh/uv) is a fast Python package installer:

```bash
git clone https://github.com/holdenk/firmware-investigate.git
cd firmware-investigate
./setup-uv.sh
```

### From source

```bash
git clone https://github.com/holdenk/firmware-investigate.git
cd firmware-investigate
pip install -e .
```

### Development installation

For development with testing tools:

```bash
pip install -e ".[dev]"
# or
pip install -r requirements-dev.txt
```

### Additional dependencies

For the end-to-end workflow, you may need:

- **Wine** (for running Windows executables): `sudo apt-get install wine` (Ubuntu/Debian) or `brew install wine-stable` (macOS)
- **strings** (for binary analysis): Usually included with binutils
- **mitmproxy** (installed automatically with the package)

## Usage

### Command-line interface

Download all vendor firmware tools (auto-detects platform):

```bash
firmware-investigate
```

Download only Sena firmware:

```bash
firmware-investigate --vendor sena
```

Download only Cardo firmware:

```bash
firmware-investigate --vendor cardo
```

Download Windows version on any platform:

```bash
firmware-investigate --platform windows
```

Download macOS version on any platform:

```bash
firmware-investigate --platform darwin
```

Specify a custom working directory:

```bash
firmware-investigate --working-dir /path/to/downloads
```

Force re-download even if files exist:

```bash
firmware-investigate --force
```

<<<<<<< HEAD
### End-to-end workflow

Run the complete investigation workflow with a single command:

```bash
# Run complete workflow for all vendors
firmware-investigate-e2e --vendor all

# Run only for Sena
firmware-investigate-e2e --vendor sena

# Skip Wine execution (useful if Wine is not installed)
firmware-investigate-e2e --vendor all --skip-wine

# Skip strings analysis
firmware-investigate-e2e --vendor cardo --skip-strings

# Use existing downloads
firmware-investigate-e2e --skip-download --vendor all
```

The E2E workflow performs the following steps:
1. **Downloads** firmware updaters for the specified vendor(s)
2. **Analyzes** binaries using the `strings` command to extract readable strings
3. **Starts** mitmproxy to intercept network traffic
4. **Runs** updaters in Wine with proxy configuration
5. **Captures** and logs all HTTP/HTTPS traffic for analysis

USB device passthrough configuration:
- **Sena**: Vendor ID `0x0003`, Product ID `0x092B`
- **Cardo**: Vendor ID `0x2685`, Product ID `0x0900`
=======
Check for USB devices:

```bash
firmware-investigate --check-usb-devices
```

Create fake USB devices for testing (requires root and Linux with USB gadget support):

```bash
sudo firmware-investigate --setup-usb-gadgets
```

Alternatively, use the standalone USB gadget module:

```bash
# Check if devices are present
python -m firmware_investigate.usb_gadget --check-only

# Create fake devices if not present
sudo python -m firmware_investigate.usb_gadget

# Force create devices even if real ones are present
sudo python -m firmware_investigate.usb_gadget --force

# Clean up fake devices
sudo python -m firmware_investigate.usb_gadget --cleanup
```
>>>>>>> f57b220a

### Python API

#### Firmware Downloaders

```python
from firmware_investigate.downloaders import SenaDownloader, CardoDownloader

# Download Sena firmware for current platform
sena = SenaDownloader(working_dir="working")
sena.download()

# Download Sena firmware for Windows specifically
sena_win = SenaDownloader(working_dir="working", platform_override="windows")
sena_win.download()

# Download Cardo firmware for macOS specifically
cardo_mac = CardoDownloader(working_dir="working", platform_override="darwin")
cardo_mac.download()
```

<<<<<<< HEAD
## Documentation

- **[E2E Workflow Guide](E2E_GUIDE.md)**: Comprehensive guide for the end-to-end firmware investigation workflow
- **[Contributing Guide](CONTRIBUTING.md)**: How to contribute to the project
=======
#### USB Gadget Faker

```python
from firmware_investigate import USBGadgetFaker

# Create faker instance
faker = USBGadgetFaker()

# Check if devices are present
sena_present = faker.check_device_present("0x0003", "0x092b")
cardo_present = faker.check_device_present("0x2685", "0x0900")

# Create fake devices if not present (requires root on Linux)
results = faker.setup_fake_devices(check_existing=True)

# Clean up fake devices
faker.cleanup()
```

## USB Device Information

The USB gadget faker creates fake devices with the following identifiers:

### Sena Device
- **Vendor ID**: 0x0003
- **Product ID**: 0x092b
- **Manufacturer**: Sena Technologies
- **Product**: Sena Bluetooth Device

### Cardo Device
- **Vendor ID**: 0x2685
- **Product ID**: 0x0900
- **Manufacturer**: Cardo Systems
- **Product**: Cardo Bluetooth Device

### Requirements for USB Gadget Functionality

The USB gadget faker requires:
- Linux operating system with USB gadget support
- ConfigFS mounted at `/sys/kernel/config/usb_gadget`
- Available USB Device Controller (UDC)
- Root privileges to create gadget devices

For testing purposes, you can load the `dummy_hcd` kernel module:
```bash
sudo modprobe dummy_hcd
```

Note: This functionality is primarily for testing firmware updaters in environments where physical devices are not available.
>>>>>>> f57b220a

## Download Sources

The toolkit downloads firmware updater applications from the following sources:

### Sena
- **Windows**: https://firmware.sena.com/senabluetoothmanager/SenaDeviceManagerForWindows-v4.4.16-setup_x64.exe
- **macOS**: https://firmware.sena.com/senabluetoothmanager/SENADeviceManagerForMAC-v4.4.16.pkg
- **Upstream source**: https://www.sena.com/en-us/support/device-manager/

### Cardo
- **Windows**: https://update.cardosystems.com/cardo-app/cardo_updater_win_latest.exe
- **macOS**: https://update.cardosystems.com/cardo-app/CardoUpdateLite_OTA_darwin_arm64_latest.dmg
- **Upstream source**: https://cardo.htskys.com/en/support/upadate-firmware/

## Development

### Running tests

Using tox (recommended):

```bash
tox
```

Using pytest directly:

```bash
pytest tests/
```

### Linting and formatting

Check code style:

```bash
tox -e lint
```

Format code:

```bash
tox -e format
```

Type checking:

```bash
tox -e type
```

### Project structure

```
firmware-investigate/
├── .github/
│   └── workflows/
│       └── ci.yml          # GitHub Actions CI configuration
├── src/
│   └── firmware_investigate/
│       ├── __init__.py
│       ├── cli.py          # Command-line interface
│       └── downloaders/
│           ├── __init__.py
│           ├── base.py     # Base downloader class
│           ├── sena.py     # Sena firmware downloader
│           └── cardo.py    # Cardo firmware downloader
├── tests/                  # Test suite
├── working/                # Downloaded firmware files (git-ignored)
├── setup.py                # Package configuration
├── tox.ini                 # Tox configuration
└── README.md
```

## Contributing

Contributions are welcome! Please ensure:

1. All tests pass: `tox`
2. Code is formatted: `tox -e format`
3. Type checking passes: `tox -e type`

## License

Apache License 2.0 - See LICENSE file for details.

## Disclaimer

This tool is for educational and research purposes only. Always respect intellectual property rights and terms of service when downloading and analyzing firmware.<|MERGE_RESOLUTION|>--- conflicted
+++ resolved
@@ -105,7 +105,6 @@
 firmware-investigate --force
 ```
 
-<<<<<<< HEAD
 ### End-to-end workflow
 
 Run the complete investigation workflow with a single command:
@@ -137,7 +136,6 @@
 USB device passthrough configuration:
 - **Sena**: Vendor ID `0x0003`, Product ID `0x092B`
 - **Cardo**: Vendor ID `0x2685`, Product ID `0x0900`
-=======
 Check for USB devices:
 
 ```bash
@@ -165,7 +163,6 @@
 # Clean up fake devices
 sudo python -m firmware_investigate.usb_gadget --cleanup
 ```
->>>>>>> f57b220a
 
 ### Python API
 
@@ -187,12 +184,10 @@
 cardo_mac.download()
 ```
 
-<<<<<<< HEAD
 ## Documentation
 
 - **[E2E Workflow Guide](E2E_GUIDE.md)**: Comprehensive guide for the end-to-end firmware investigation workflow
 - **[Contributing Guide](CONTRIBUTING.md)**: How to contribute to the project
-=======
 #### USB Gadget Faker
 
 ```python
@@ -242,7 +237,6 @@
 ```
 
 Note: This functionality is primarily for testing firmware updaters in environments where physical devices are not available.
->>>>>>> f57b220a
 
 ## Download Sources
 
